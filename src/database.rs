//
// Copyright 2018 Tamas Blummer
//
// Licensed under the Apache License, Version 2.0 (the "License");
// you may not use this file except in compliance with the License.
// You may obtain a copy of the License at
//
// http://www.apache.org/licenses/LICENSE-2.0
//
// Unless required by applicable law or agreed to in writing, software
// distributed under the License is distributed on an "AS IS" BASIS,
// WITHOUT WARRANTIES OR CONDITIONS OF ANY KIND, either express or implied.
// See the License for the specific language governing permissions and
// limitations under the License.
//
//!
//! # Database layer for the Bitcoin SPV client
//!
//! Stores the blockchain (mostly header), the wallet and various runtime and configuration data.
//!


use bitcoin::blockdata::block::{BlockHeader, Block};
use bitcoin::blockdata::transaction::Transaction;
use bitcoin::blockdata::script::Script;
use bitcoin::network::encodable::{ConsensusDecodable, ConsensusEncodable};
use bitcoin::network::serialize::{RawDecoder, RawEncoder};
use bitcoin::network::serialize::BitcoinHash;
use bitcoin::network::serialize::serialize;
use bitcoin::network::address::Address;
use bitcoin::util::hash::Sha256dHash;
use bitcoin_chain::blockchain::Blockchain;
use blockfilter::{BlockFilter,UTXOAccessor};
use error::SPVError;

use hammersbald::bitcoin_support::BitcoinAdapter;
use hammersbald::api::HammersbaldAPI;
use hammersbald::api::HammersbaldFactory;
use hammersbald::persistent::Persistent;
use hammersbald::transient::Transient;

use rusqlite;
use rusqlite::Connection;
use rusqlite::Error;
use rusqlite::OpenFlags;
use rusqlite::Statement;
use std::io::Cursor;
use std::path::Path;
use std::time::SystemTime;
use std::time::UNIX_EPOCH;
use std::net::SocketAddr;
use std::collections::HashMap;
use std::collections::HashSet;
use std::io;
use std::sync::RwLock;
use std::cell::Cell;

use rand;
use rand::Rng;
use rand::RngCore;

// maximum number of blocks UTXO can unwind
const UNWIND_LIMIT :i64 = 100;

/// Database interface to connect
/// start, commit or rollback transactions
/// # Example
/// let mut db = DB::mem();
/// let tx = db.transaction();
/// //... database operations through tx
/// tx.commit();
pub struct DB {
    conn: Connection,
    hammersbald: RwLock<BitcoinAdapter>
}

/// All database operations are accessible through this transaction wrapper, that also
/// supports Transaction commit and Rollback
/// /// let mut db = DB::mem();
/// let tx = db.transaction();
/// //... database operations through tx
/// tx.commit();
pub struct DBTX<'a> {
    tx: rusqlite::Transaction<'a>,
    hammersbald: &'a RwLock<BitcoinAdapter>,
    dirty: Cell<bool>
}

impl DB {
    /// Create an in-memory database instance
    pub fn mem() -> Result<DB, SPVError> {
        info!("working with memory database");
        let mut hammersbald = Transient::new_db("", 1)?;
        hammersbald.init()?;
        Ok(DB { conn: Connection::open_in_memory()?, hammersbald: RwLock::new(BitcoinAdapter::new(hammersbald)) })
    }

    /// Create or open a persistent database instance identified by the path
    pub fn new(path: &Path) -> Result<DB, SPVError> {
        let mut hammersbald = Persistent::new_db(path.to_str().unwrap(), 100)?;
        hammersbald.init()?;
        let db = DB {
            conn: Connection::open_with_flags(path, OpenFlags::SQLITE_OPEN_READ_WRITE |
                OpenFlags::SQLITE_OPEN_CREATE | OpenFlags::SQLITE_OPEN_FULL_MUTEX)?,
            hammersbald: RwLock::new(BitcoinAdapter::new(hammersbald))
        };
        info!("database {:?} opened", path);
        Ok(db)
    }

    /// Start a transaction. All operations must happen within the context of a transaction
    pub fn transaction<'a>(&'a mut self) -> Result<DBTX<'a>, SPVError> {
        trace!("starting transaction");
        Ok(DBTX { tx: self.conn.transaction()?, hammersbald: &self.hammersbald, dirty: Cell::new(false) })
    }
}

impl<'a> DBTX<'a> {
    /// commit the transaction
    pub fn commit(self) -> Result<(), SPVError> {
        self.hammersbald.write().unwrap().batch()?;
        if self.dirty.get() {
            self.tx.commit()?;
            trace!("committed transaction");
        }
        Ok(())
    }

    /// rollback the transaction
    pub fn rollback(self) -> Result<(), SPVError> {
<<<<<<< HEAD
        if self.dirty.get () {
            self.tx.rollback()?;
            trace!("rolled back transaction");
        }
=======
        self.tx.rollback()?;
        trace!("rolled back transaction");
>>>>>>> 7514eaf0
        Ok(())
    }

    /// batch hammersbald writes
    pub fn batch (self) -> Result<(), SPVError> {
        Ok(self.hammersbald.write().unwrap().batch()?)
    }

    /// Create tables suitable for blockchain storage
    /// Tables:
    ///   * ids - maps hashes to integers for better performance, all othe rtables use integers mapped here for hashes
    ///   * tip - hold the highest hash on trunk (the chain with the most work)
    ///   * header - block header
    ///   * tx - transactions
    ///   * blk_tx - n:m mapping of header to transactions to form a block.
    ///   * peers - list of known peers
    pub fn create_tables(&self) -> Result<u32, SPVError> {
        trace!("creating tables...");
        self.dirty.set(true);

        self.tx.execute("create table if not exists peers (
                                address text primary key,
                                port integer,
                                services integer,
                                last_seen integer,
                                banned_until integer)", &[])?;


        self.tx.execute("create table if not exists birth (inception integer)", &[])?;

        let stored_birth = self.get_birth ();
        if stored_birth.is_err() {
            let birth = SystemTime::now().duration_since(UNIX_EPOCH).unwrap().as_secs() as u32;

            self.tx.execute("insert into birth (inception) values (?)", &[&birth])?;
        }
        trace!("created tables");
        self.get_birth()
    }


    /// get the integer proxy for a hash. All tables use integers mapped here for better performance.
    pub fn get_birth(&self) -> Result<u32, SPVError> {
        Ok(self.tx.query_row("select inception from birth",
                             &[],
                             |row| {
                                 row.get(0)
                             })?)
    }

    /// store a peer
    ///   * last_seen - in unix epoch seconds
    ///   * banned_until - in unix epoch seconds
    ///   * speed - in ms as measured with ping
    pub fn store_peer (&self, address: &Address, last_seen: u32, banned_until: u32) -> Result<(), SPVError> {
        self.dirty.set(true);
        let mut s = String::new();
        for d in address.address.iter() {
            s.push_str(format!("{:4x}",d).as_str());
        }

        let row: Result<i64, Error> = self.tx.query_row(
            "select rowid from peers where address = ?", &[&s], | row | { row.get(0) });
        if let Ok (r) = row {
            self.tx.execute("update peers set last_seen = ? where rowid = ?", &[&last_seen, &r])?;
        }
        else {
            self.tx.execute("insert into peers (address, port, services, last_seen, banned_until) \
                        values (?, ?, ?, ?, ?)", &[&s, &address.port, &(address.services as i64), &last_seen, &banned_until])?;
        }
        Ok(())
    }

    pub fn ban (&self, addr: &SocketAddr) -> Result<i32, SPVError> {
        self.dirty.set(true);
        let address = Address::new (addr, 0);
        let mut s = String::new();
        for d in address.address.iter() {
            s.push_str(format!("{:4x}",d).as_str());
        }
        let banned_until = SystemTime::now().duration_since(UNIX_EPOCH).unwrap().as_secs() as u32 + 2*24*60;
        Ok(self.tx.execute("update peers set banned_until = ? where address = ?", &[&banned_until, &s])?)
    }

    pub fn remove_peer (&self, addr: &SocketAddr) -> Result<i32, SPVError> {
        self.dirty.set(true);
        let address = Address::new (addr, 0);
        let mut s = String::new();
        for d in address.address.iter() {
            s.push_str(format!("{:4x}",d).as_str());
        }
        Ok(self.tx.execute("delete from peers where address = ?", &[&s])?)
    }

    /// get a random stored peer
    pub fn get_a_peer (&self, earlier: &HashSet<SocketAddr>) -> Result<Address, SPVError> {
        let n_peers: i64 = self.tx.query_row(
            "select count(*) from peers", &[], | row | { row.get(0) })?;

        if n_peers == 0 {
            return Err(SPVError::Generic("no peers in the database".to_owned()));
        }

        let mut rng = rand::thread_rng();
        for _ in 0 .. 100 { // give up after 100 attempts
            let rowid = (rng.next_u64() as i64) % n_peers + 1;
            let now = SystemTime::now().duration_since(UNIX_EPOCH).unwrap().as_secs() as u32;
            let address:Result<(String, u16, i64), Error> = self.tx.query_row(
                "select address, port, services from peers where rowid = ? and banned_until < ? ", &[&(rowid as i64), &now], |row| {
                    (row.get(0), row.get(1), row.get(2) ) });
            if let Ok(a) = address {
                let mut tail = a.0.as_str();
                let mut v = [0u16; 8];
                for i in 0..8 {
                    let (digit, mut t) = tail.split_at(4);
                    tail = t;
                    v [i] = u16::from_str_radix(digit, 16).unwrap_or(0);
                }
                let peer = Address {
                    address: v,
                    port: a.1,
                    services: a.2 as u64
                };
                if let Ok(addr) = peer.socket_addr() {
                    if !earlier.contains(&addr) {
                        return Ok(peer)
                    }
                }
            }
        }
        Err(SPVError::Generic("no useful peers in the database".to_owned()))
    }

    /// Set the highest hash for the chain with most work
    pub fn set_tip(&self, tip: &Sha256dHash) -> Result<(), SPVError> {
        trace!("storing tip {}", tip);
        let mut hb = self.hammersbald.write().unwrap();
        hb.put(Sha256dHash::default().as_bytes(), tip.as_bytes(), &vec!())?;
        Ok(())
    }

    /// Get the hash of the highest hash on the chain with most work
    pub fn get_tip(&self) -> Result<Option<Sha256dHash>, SPVError> {
        let hb = self.hammersbald.read().unwrap();
        if let Some((_, tip, _)) = hb.get(Sha256dHash::default().as_bytes())? {
            return Ok(Some(decode(tip)?));
        }
        return Ok(None)
    }

    /// Store a header into the DB. This method will return an error if the header is already stored.
    pub fn insert_header(&self, header: &BlockHeader) -> Result<(), SPVError> {
        let mut hb = self.hammersbald.write().unwrap();
        hb.insert_header(header, &Vec::new())?;
        hb.fetch_header(&header.bitcoin_hash())?;
        Ok(())
    }

    /// Store a transaction
    pub fn store_block (&self, block: &Block) -> Result<(), SPVError> {
        let mut hb = self.hammersbald.write().unwrap();
        hb.insert_block(block, &Vec::new())?;
        Ok(())
    }

    /// Get a stored header. This method will return an error for an unknown header.
    pub fn get_header(&self, hash: &Sha256dHash) -> Result<Option<BlockHeader>, SPVError> {
        let hb = self.hammersbald.read().unwrap();
        if let Some((header, ext)) = hb.fetch_header(hash)? {
            Ok(Some(header))
        }
        else {
            Ok(None)
        }
    }

    pub fn insert_filter (&self, block_hash: &Sha256dHash, prev_block_hash: &Sha256dHash, filter_type: u8, content: &Vec<u8>) -> Result<Sha256dHash, SPVError> {
        unimplemented!()
    }

    /// read headers and filters into an in-memory tree, return the number of headers on trunk
    pub fn init_node(&self, blockchain: &mut Blockchain, filters: &mut HashMap<Sha256dHash, (Sha256dHash, u8, Vec<u8>)>) -> Result<u32, SPVError> {
        let mut trunk = Vec::new();
        if let Ok(Some(mut current)) = self.get_tip() {
            trunk.push(current);
            let bcdb = self.hammersbald.read().unwrap();
            while current != blockchain.genesis_hash() {
                if let Some((header, _)) = bcdb.fetch_header(&current)? {
                    trunk.push(header.prev_blockhash);
                    current = header.prev_blockhash;
                }
                else {
                    return Err(SPVError::Generic("broken chain".to_string()));
                }
            }
            let mut reverse = trunk.iter().rev();
            reverse.next(); // skip genesis
            for hash in reverse {
                if let Some((header, _)) = bcdb.fetch_header(&hash)? {
                    blockchain.add_header(header)?;
                }
            }
            return Ok(trunk.len() as u32 - 1);
        }
        Ok(0)
    }
}

fn decode<T: ? Sized>(data: Vec<u8>) -> Result<T, SPVError>
    where T: ConsensusDecodable<RawDecoder<Cursor<Vec<u8>>>> {
    let mut decoder: RawDecoder<Cursor<Vec<u8>>> = RawDecoder::new(Cursor::new(data));
    ConsensusDecodable::consensus_decode(&mut decoder).map_err(|e| { SPVError::Serialize(e) })
}

fn encode<T: ? Sized>(data: &T) -> Result<Vec<u8>, SPVError>
    where T: ConsensusEncodable<RawEncoder<Cursor<Vec<u8>>>> {
    serialize(data).map_err(|e| { SPVError::Serialize(e) })
}


fn encode_id(data: &Sha256dHash) -> Result<Vec<u8>, SPVError> {
    Ok(data.be_hex_string().as_bytes().to_vec())
}

fn decode_id(data: Vec<u8>) -> Result<Sha256dHash, SPVError> {
    use std::str::from_utf8;
    if let Ok(s) = from_utf8(data.as_slice()) {
        if let Ok (hash) = Sha256dHash::from_hex(s) {
            return Ok(hash);
        }
    }
    return Err(SPVError::Generic("unable to decode id to a hash".to_owned()));
}

pub struct DBUTXOAccessor<'a> {
    tx: &'a DBTX<'a>,
    same_block_utxo: HashMap<(Sha256dHash, u32), (Script, u64)>,
    query: Statement<'a>
}

impl<'a> DBUTXOAccessor<'a> {
    pub fn new(tx: &'a DBTX<'a>, block: &Block) -> Result<DBUTXOAccessor<'a>, SPVError> {
        let query = tx.tx.prepare("select content from tx where id = ?")?;
        let mut acc = DBUTXOAccessor { tx, same_block_utxo: HashMap::new(), query };
        for t in &block.txdata {
            let id = t.txid();
            for (ix, o) in t.output.iter().enumerate() {
                acc.same_block_utxo.insert((id, ix as u32), (o.script_pubkey.clone(), o.value));
            }
        }
        Ok(acc)
    }
}

impl<'a> UTXOAccessor for DBUTXOAccessor<'a> {
    fn get_utxo(&mut self, txid: &Sha256dHash, ix: u32) -> Result<(Script, u64), io::Error> {
        if let Some(utxo) = self.same_block_utxo.get(&(*txid, ix)) {
            return Ok(utxo.clone());
        }
        if let Ok(content) = self.query.query_row(&[&encode_id(txid)?], |row| row.get(0)) {
            let tx: Transaction = decode(content)?;
            if let Some(output) = tx.output.get(ix as usize) {
                return Ok((output.script_pubkey.clone(), output.value))
            }
        }
        return Err(io::Error::from(io::ErrorKind::NotFound));
    }
}

#[cfg(test)]
mod test {
    use bitcoin::blockdata::constants;
    use bitcoin::network;
    use bitcoin::network::serialize::BitcoinHash;
    use bitcoin::util::hash::Sha256dHash;
    use super::DB;

    #[test]
    fn test_db1() {
        let mut db = DB::mem().unwrap();
        let tx = db.transaction().unwrap();
        tx.create_tables().unwrap();
        tx.set_tip(&Sha256dHash::default()).unwrap();
        assert_eq!(Some(Sha256dHash::default()), tx.get_tip().unwrap());
        let genesis = constants::genesis_block(network::constants::Network::Bitcoin);
        tx.insert_header(&genesis.header).unwrap();
        let header = tx.get_header(&genesis.header.bitcoin_hash()).unwrap().unwrap();
        assert_eq!(header.bitcoin_hash(), genesis.bitcoin_hash());
        tx.set_tip(&genesis.header.bitcoin_hash()).unwrap();

        assert_eq!(Some(genesis.header.bitcoin_hash()), tx.get_tip().unwrap());
        tx.commit().unwrap();
    }
}<|MERGE_RESOLUTION|>--- conflicted
+++ resolved
@@ -128,15 +128,8 @@
 
     /// rollback the transaction
     pub fn rollback(self) -> Result<(), SPVError> {
-<<<<<<< HEAD
-        if self.dirty.get () {
-            self.tx.rollback()?;
-            trace!("rolled back transaction");
-        }
-=======
         self.tx.rollback()?;
         trace!("rolled back transaction");
->>>>>>> 7514eaf0
         Ok(())
     }
 
