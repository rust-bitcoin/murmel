//
// Copyright 2018-2019 Tamas Blummer
//
// Licensed under the Apache License, Version 2.0 (the "License");
// you may not use this file except in compliance with the License.
// You may obtain a copy of the License at
//
// http://www.apache.org/licenses/LICENSE-2.0
//
// Unless required by applicable law or agreed to in writing, software
// distributed under the License is distributed on an "AS IS" BASIS,
// WITHOUT WARRANTIES OR CONDITIONS OF ANY KIND, either express or implied.
// See the License for the specific language governing permissions and
// limitations under the License.
//
//!
//! # Download block filters
//!

use bitcoin::{
    BitcoinHash,
    blockdata::block::Block,
    network::{
        message::NetworkMessage,
        message_blockdata::{Inventory, InvType},
        message_filter::{
            CFCheckpt, CFHeaders, CFilter, GetCFCheckpt, GetCFHeaders, GetCFilters
        },
    },
};

use bip158::{BlockFilterReader, SCRIPT_FILTER};

use bitcoin_hashes::sha256d::Hash as Sha256dHash;
use bitcoin_hashes::Hash;

use chaindb::SharedChainDB;
use chaindb::StoredFilter;
use error::MurmelError;
use p2p::{P2PControlSender, PeerId, PeerMessage, PeerMessageReceiver, PeerMessageSender, SERVICE_FILTERS};
use std::{
    sync::mpsc,
    thread,
    time::Duration,
    io::Cursor
};
use timeout::{ExpectedReply, SharedTimeout};
use downstream::SharedDownstream;

pub struct Filtered {
    p2p: P2PControlSender<NetworkMessage>,
    chaindb: SharedChainDB,
<<<<<<< HEAD
    timeout: SharedTimeout,
=======
    timeout: SharedTimeout<NetworkMessage>,
>>>>>>> 8e920d8e
    birth_height: Option<u32>,
    #[allow(unused)] // TODO send blocks
    downstream: SharedDownstream
}

impl Filtered {
<<<<<<< HEAD
    pub fn new(chaindb: SharedChainDB, p2p: P2PControlSender, timeout: SharedTimeout, downstream: SharedDownstream, birth_height: Option<u32>) -> PeerMessageSender {
=======
    pub fn new(chaindb: SharedChainDB, p2p: P2PControlSender<NetworkMessage>, timeout: SharedTimeout<NetworkMessage>, downstream: SharedDownstream, birth_height: Option<u32>) -> PeerMessageSender<NetworkMessage> {
>>>>>>> 8e920d8e
        let (sender, receiver) = mpsc::sync_channel(p2p.back_pressure);

        let mut filterdownload = Filtered { chaindb, p2p, timeout, downstream, birth_height };

        thread::spawn(move || { filterdownload.run(receiver) });

        PeerMessageSender::new(sender)
    }

    fn run(&mut self, receiver: PeerMessageReceiver<NetworkMessage>) {
        loop {
            while let Ok(msg) = receiver.recv_timeout(Duration::from_millis(1000)) {
                if let Err(e) = match msg {
                    PeerMessage::Connected(pid) => {
                        if self.is_serving_filters(pid) {
                            self.get_filter_checkpoints(pid, SCRIPT_FILTER)
                        } else {
                            Ok(())
                        }
                    }
                    PeerMessage::Disconnected(_) => {
                        Ok(())
                    }
                    PeerMessage::Message(pid, msg) => {
                        if self.is_serving_filters(pid) {
                            match msg {
                                NetworkMessage::Ping(_) => self.get_filter_headers(pid, SCRIPT_FILTER),
                                NetworkMessage::CFHeaders(headers) => self.filter_headers(headers, pid),
                                NetworkMessage::CFilter(filter) => self.filter(filter, pid),
                                NetworkMessage::CFCheckpt(c) => self.checkpoint(c, pid),
                                NetworkMessage::Inv(inv) => self.inv(inv, pid),
                                NetworkMessage::Block(block) => self.block(block, pid),
                                _ => { Ok(()) }
                            }
                        }
                        else {
                            Ok(())
                        }
                    }
                } {
                    error!("Error processing filters: {}", e);
                }
            }
            self.timeout.lock().unwrap().check(vec!(ExpectedReply::FilterHeader, ExpectedReply::FilterCheckpoints, ExpectedReply::Block, ExpectedReply::Filter));
        }
    }

    fn is_serving_filters (&self, peer: PeerId) -> bool {
        if let Some(peer_version) = self.p2p.peer_version(peer) {
            return peer_version.services & SERVICE_FILTERS != 0;
        }
        false
    }

    fn get_filter_checkpoints(&mut self, peer: PeerId, filter_type: u8) -> Result<(), MurmelError> {
        if self.timeout.lock().unwrap().is_busy_with(peer, ExpectedReply::FilterCheckpoints) {
            return Ok(());
        }
        if let Some(tip) = self.chaindb.read().unwrap().header_tip() {
            self.p2p.send_network(peer, NetworkMessage::GetCFCheckpt(GetCFCheckpt { filter_type, stop_hash: tip.bitcoin_hash() }));
            self.timeout.lock().unwrap().expect(peer, 1, ExpectedReply::FilterCheckpoints);
        }
        Ok(())
    }

    fn checkpoint (&mut self, checkpoints: CFCheckpt, peer: PeerId) -> Result<(), MurmelError> {
        let mut ok = true;
        {
            self.timeout.lock().unwrap().received(peer, 1, ExpectedReply::FilterCheckpoints);
            let chaindb = self.chaindb.read().unwrap();
            for header in chaindb.iter_trunk(0) {
                if header.stored.height as usize == checkpoints.filter_headers.len() {
                    break;
                }
                if header.stored.height % 1000 == 0 {
                    if let Some(filter_header) = chaindb.get_block_filter(&header.bitcoin_hash(), checkpoints.filter_type) {
                        if filter_header.filter_id() != checkpoints.filter_headers[header.stored.height as usize / 1000] {
                            debug!("filter {} checkpoint mismatch at height {} with peer={}", checkpoints.filter_type, header.stored.height, peer);
                            ok = false;
                            if chaindb.fetch_stored_block(&header.bitcoin_hash())?.is_some() {
                                // we accepted a block previously that matches this filter. This peer must be lying.
                                debug!("go checkpoint contradicting checked block, banning peer={}", peer);
                                self.p2p.ban(peer, 100);
                            }
                            else {
                                // we do not yet know the filter, get it to decide
                                self.p2p.send_network(peer, NetworkMessage::GetCFilters(
                                    GetCFilters{filter_type: checkpoints.filter_type, start_height: header.stored.height, stop_hash: header.bitcoin_hash()}
                                ));
                                self.timeout.lock().unwrap().expect(peer, 1, ExpectedReply::Filter);
                            }
                            break;
                        }
                    }
                }
            }
            debug!("filter {} checkpoints match with peer={}", checkpoints.filter_type, peer);
        }
        if ok {
            self.get_filter_headers(peer, checkpoints.filter_type)?;
        }
        Ok(())
    }

    fn block(&mut self, block: Block, peer: PeerId) -> Result<(), MurmelError> {
        // do not store fake blocks
        if block.check_merkle_root() && block.check_witness_commitment() {
            let mut chaindb = self.chaindb.write().unwrap();
            // have to have filter stored before
            if let Some(filter) = chaindb.fetch_block_filter(&block.bitcoin_hash(), SCRIPT_FILTER)? {
                if let Some(content) = filter.filter {
                    self.timeout.lock().unwrap().received(peer, 1, ExpectedReply::Block);
                    let mut query = Vec::new();
                    for transaction in &block.txdata {
                        for output in &transaction.output {
                            if !output.script_pubkey.is_op_return() {
                                query.push(output.script_pubkey.as_bytes());
                            }
                        }
                    }
                    let filter_reader = BlockFilterReader::new(&block.bitcoin_hash());
                    if filter_reader.match_all(&mut Cursor::new(content), &mut query.iter().cloned())? == false {
                        debug!("block {} does not match previous filter assumption peer={}", block.bitcoin_hash(), peer);
                        // TODO this gets messy: forget previously stored filter chain
                    } else {
                        // everything checks out, store
                        chaindb.store_block(&block)?;
                        chaindb.batch()?;
                    }
                }
            }
        }
        Ok(())
    }

    fn get_filter_headers(&mut self, peer: PeerId, filter_type: u8) -> Result<(), MurmelError> {
        if self.timeout.lock().unwrap().is_busy_with(peer, ExpectedReply::FilterHeader) {
            return Ok(());
        }
        if self.timeout.lock().unwrap().is_busy_with(peer, ExpectedReply::FilterCheckpoints) {
            return Ok(());
        }
        let chaindb = self.chaindb.read().unwrap();
        if let Some(tip) = chaindb.header_tip() {
            let mut start_height = 0;
            let mut stop_hash = tip.bitcoin_hash();
            for header in chaindb.iter_trunk_rev(None) {
                if chaindb.get_block_filter(&header.bitcoin_hash(), filter_type).is_some () {
                    start_height = header.stored.height + 1;
                    break;
                }
            }
            if start_height <= tip.stored.height {
                for (i, sh) in chaindb.iter_trunk(start_height).enumerate() {
                    if i == 2000 {
                        break;
                    }
                    stop_hash = sh.bitcoin_hash();
                }
                self.timeout.lock().unwrap().expect(peer, 1, ExpectedReply::FilterHeader);
                debug!("asking for {} filter headers start height {} stop block {} peer={}", if filter_type == SCRIPT_FILTER { "script" } else { "coin" }, start_height, stop_hash, peer);
                self.p2p.send_network(peer, NetworkMessage::GetCFHeaders(GetCFHeaders { filter_type: SCRIPT_FILTER, start_height, stop_hash }));
            }
        }
        Ok(())
    }

    fn filter_headers(&mut self, headers: CFHeaders, peer: PeerId) -> Result<(), MurmelError> {
        let next_block_pos = if headers.previous_filter == Sha256dHash::default() {
            Some(0)
        }
        else {
            let chaindb = self.chaindb.read().unwrap();
            if let Some(filter) = chaindb.get_filter(&headers.previous_filter) {
                if let Some(pos) = chaindb.pos_on_trunk(&filter.block_id) {
                    Some(pos+1)
                }
                else {
                    None
                }
            }
            else {
                debug!("unknown previous filter {} peer={}", headers.previous_filter, peer);
                None
            }
        };
        let mut stored = 0;
        if let Some(trunk_pos) = next_block_pos {
            self.timeout.lock().unwrap().received(peer, 1, ExpectedReply::FilterHeader);

            let mut chaindb = self.chaindb.write().unwrap();
            let mut ask_filters = Vec::new();
            let mut previous = headers.previous_filter;
            let id_pairs = chaindb.iter_trunk(trunk_pos).cloned().zip(headers.filter_hashes.iter().cloned()).collect::<Vec<_>>();
            for (header, filter_hash) in  id_pairs {

                let filter = StoredFilter { block_id: header.bitcoin_hash(), previous, filter_hash, filter: None, filter_type: headers.filter_type };
                previous = filter.filter_id();

                if chaindb.get_filter(&filter.filter_id()).is_none() {
                    stored += 1;
                    chaindb.add_filter(filter)?;
                    if let Some(birth_height) = self.birth_height {
                        if birth_height <= header.stored.height {
                            ask_filters.push(header);
                        }
                    }
                }
            }
            if !ask_filters.is_empty() {
                let start_height = ask_filters[0].stored.height;
                let stop_hash = ask_filters.last().unwrap().bitcoin_hash();
                self.timeout.lock().unwrap().expect(peer, ask_filters.len(), ExpectedReply::Filter);
                self.p2p.send_network(peer, NetworkMessage::GetCFilters(GetCFilters{filter_type: headers.filter_type, start_height, stop_hash}));
            }
        }
        if stored > 0 {
            debug!("stored {} filters peer={}", stored, peer);
            self.get_filter_headers(peer, headers.filter_type)?;
        }
        Ok(())
    }

    fn filter (&mut self, filter: CFilter, peer: PeerId) -> Result<(), MurmelError> {
        let mut chaindb = self.chaindb.write().unwrap();
        if let Some(filter_header) = chaindb.get_block_filter(&filter.block_hash, filter.filter_type) {
            self.timeout.lock().unwrap().received(peer, 1, ExpectedReply::Filter);

            let filter_hash = Sha256dHash::hash(filter.filter.as_slice());

            if filter_header.filter_hash == filter_hash {
                // checks out with previously downloaded header, just store
                let mut stored_filter = (*filter_header).clone();
                stored_filter.filter = Some(filter.filter);
                chaindb.add_filter_header(stored_filter)?;

                // TODO match here to decide if we need the block need ling to lightning's watches
            }
            else {
                // Does not check out with previously stored header, get the block
                self.timeout.lock().unwrap().expect(peer, 1, ExpectedReply::Block);
                debug!("asking for block {} to verify checkpoint of peer={}", filter.block_hash, peer);
                self.p2p.send_network(peer, NetworkMessage::GetData(vec!(Inventory{inv_type: InvType::Block, hash: filter.block_hash})));
            }
        }
        Ok(())
    }

    fn inv(&mut self, v: Vec<Inventory>, peer: PeerId) -> Result<(), MurmelError> {
        let mut ask_for_headers = false;
        for inventory in v {
            // only care for blocks
            if inventory.inv_type == InvType::Block {
                let chaindb = self.chaindb.read().unwrap();
                debug!("received inv for block {}", inventory.hash);
                if chaindb.get_block_filter(&inventory.hash, SCRIPT_FILTER).is_none() {
                    // ask for filter headers if observing a new block
                    ask_for_headers = true;
                    break;
                }
            }
        }
        if ask_for_headers {
            self.get_filter_headers(peer, SCRIPT_FILTER)?;
        }
        Ok(())
    }
}<|MERGE_RESOLUTION|>--- conflicted
+++ resolved
@@ -50,22 +50,14 @@
 pub struct Filtered {
     p2p: P2PControlSender<NetworkMessage>,
     chaindb: SharedChainDB,
-<<<<<<< HEAD
-    timeout: SharedTimeout,
-=======
     timeout: SharedTimeout<NetworkMessage>,
->>>>>>> 8e920d8e
     birth_height: Option<u32>,
     #[allow(unused)] // TODO send blocks
     downstream: SharedDownstream
 }
 
 impl Filtered {
-<<<<<<< HEAD
-    pub fn new(chaindb: SharedChainDB, p2p: P2PControlSender, timeout: SharedTimeout, downstream: SharedDownstream, birth_height: Option<u32>) -> PeerMessageSender {
-=======
     pub fn new(chaindb: SharedChainDB, p2p: P2PControlSender<NetworkMessage>, timeout: SharedTimeout<NetworkMessage>, downstream: SharedDownstream, birth_height: Option<u32>) -> PeerMessageSender<NetworkMessage> {
->>>>>>> 8e920d8e
         let (sender, receiver) = mpsc::sync_channel(p2p.back_pressure);
 
         let mut filterdownload = Filtered { chaindb, p2p, timeout, downstream, birth_height };
